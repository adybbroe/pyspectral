#!/usr/bin/env python
# -*- coding: utf-8 -*-

# Copyright (c) 2013, 2014, 2015 Adam.Dybbroe

# Author(s):

#   Adam.Dybbroe <a000680@c14526.ad.smhi.se>

# This program is free software: you can redistribute it and/or modify
# it under the terms of the GNU General Public License as published by
# the Free Software Foundation, either version 3 of the License, or
# (at your option) any later version.

# This program is distributed in the hope that it will be useful,
# but WITHOUT ANY WARRANTY; without even the implied warranty of
# MERCHANTABILITY or FITNESS FOR A PARTICULAR PURPOSE.  See the
# GNU General Public License for more details.

# You should have received a copy of the GNU General Public License
# along with this program.  If not, see <http://www.gnu.org/licenses/>.

"""Unit testing the solar_flux calculations"""

from pyspectral.solar import (SolarIrradianceSpectrum,
                              TOTAL_IRRADIANCE_SPECTRUM_2000ASTM)

import os
import unittest
import numpy as np

TEST_RSR = {}
TEST_RSR['det-1'] = {}
TEST_RSR['det-1']['wavelength'] = np.array([
<<<<<<< HEAD
    3.6123999, 3.6163599, 3.6264927, 3.6363862, 3.646468,
    3.6564937, 3.6664478, 3.6765388, 3.6865413, 3.6964585,
    3.7065142, 3.716509, 3.7264658, 3.7364102, 3.7463682,
    3.7563652, 3.7664226, 3.7763396, 3.7863384, 3.7964207,
    3.8063589, 3.8163606, 3.8264089, 3.8364836, 3.8463381,
    3.8563975, 3.8664163, 3.8763755, 3.8864797, 3.8964978,
    3.9064275, 3.9164873, 3.9264729, 3.9364026, 3.9465107,
    3.9535347], dtype='double')

TEST_RSR['det-1']['response'] = np.array([
    0.01, 0.0118, 0.01987, 0.03226, 0.05028, 0.0849,
    0.16645, 0.33792, 0.59106, 0.81815, 0.96077, 0.92855,
    0.86008, 0.8661, 0.87697, 0.85412, 0.88922, 0.9541,
    0.95687, 0.91037, 0.91058, 0.94256, 0.94719, 0.94808,
    1., 0.92676, 0.67429, 0.44715, 0.27762, 0.14852,
    0.07141, 0.04151, 0.02925, 0.02085, 0.01414, 0.01], dtype='double')
=======
    3.6123999,  3.6163599,  3.6264927,  3.6363862,  3.646468,
    3.6564937,  3.6664478,  3.6765388,  3.6865413,  3.6964585,
    3.7065142,  3.716509,  3.7264658,  3.7364102,  3.7463682,
    3.7563652,  3.7664226,  3.7763396,  3.7863384,  3.7964207,
    3.8063589,  3.8163606,  3.8264089,  3.8364836,  3.8463381,
    3.8563975,  3.8664163,  3.8763755,  3.8864797,  3.8964978,
    3.9064275,  3.9164873,  3.9264729,  3.9364026,  3.9465107,
    3.9535347], dtype='double')

TEST_RSR['det-1']['response'] = np.array([
    0.01,  0.0118,  0.01987,  0.03226,  0.05028,  0.0849,
    0.16645,  0.33792,  0.59106,  0.81815,  0.96077,  0.92855,
    0.86008,  0.8661,  0.87697,  0.85412,  0.88922,  0.9541,
    0.95687,  0.91037,  0.91058,  0.94256,  0.94719,  0.94808,
    1.,  0.92676,  0.67429,  0.44715,  0.27762,  0.14852,
    0.07141,  0.04151,  0.02925,  0.02085,  0.01414,  0.01], dtype='double')

>>>>>>> b36dcc7d

class TestSolarflux(unittest.TestCase):

    """Unit testing the solar flux calculations"""

    def setUp(self):
        """Set up"""
        self.solar_irr = None
        self.rsr = TEST_RSR
        return

    def test_read(self):
<<<<<<< HEAD
        """Test that solar irradiance spctrum"""        
        self.solar_irr = \
            SolarIrradianceSpectrum(TOTAL_IRRADIANCE_SPECTRUM_2000ASTM, 
                                    dlambda=0.005)
=======
        """Test that solar irradiance spectrum"""

        self.solar_irr = SolarIrradianceSpectrum(TOTAL_IRRADIANCE_SPECTRUM_2000ASTM,
                                                 dlambda=0.005)
>>>>>>> b36dcc7d
        self.assertTrue(os.path.exists(self.solar_irr.filename))

        self.assertEqual(self.solar_irr.wavelength.shape[0], 1697)
        self.assertEqual(self.solar_irr.irradiance.shape[0], 1697)

    def test_solar_flux(self):
        """Calculate the solar-flux"""
<<<<<<< HEAD
        self.solar_irr = \
            SolarIrradianceSpectrum(TOTAL_IRRADIANCE_SPECTRUM_2000ASTM, 
                                    dlambda=0.005)
=======
        self.solar_irr = SolarIrradianceSpectrum(TOTAL_IRRADIANCE_SPECTRUM_2000ASTM,
                                                 dlambda=0.005)
>>>>>>> b36dcc7d
        # rsr function (se above) is given in micronsm therefore the scale
        # factor is 1.0 and not 1e+6 (default)!
        sflux = self.solar_irr.inband_solarflux(self.rsr, scale=1.0)
        self.assertAlmostEqual(sflux, 2.0029277645144234)
        #self.assertAlmostEqual(sflux, 2.5)

    def tearDown(self):
        """Clean up"""
        return


def suite():
    """The suite for test_solarflux."""
    loader = unittest.TestLoader()
    mysuite = unittest.TestSuite()
    mysuite.addTest(loader.loadTestsFromTestCase(TestSolarflux))

    return mysuite<|MERGE_RESOLUTION|>--- conflicted
+++ resolved
@@ -32,7 +32,6 @@
 TEST_RSR = {}
 TEST_RSR['det-1'] = {}
 TEST_RSR['det-1']['wavelength'] = np.array([
-<<<<<<< HEAD
     3.6123999, 3.6163599, 3.6264927, 3.6363862, 3.646468,
     3.6564937, 3.6664478, 3.6765388, 3.6865413, 3.6964585,
     3.7065142, 3.716509, 3.7264658, 3.7364102, 3.7463682,
@@ -49,25 +48,7 @@
     0.95687, 0.91037, 0.91058, 0.94256, 0.94719, 0.94808,
     1., 0.92676, 0.67429, 0.44715, 0.27762, 0.14852,
     0.07141, 0.04151, 0.02925, 0.02085, 0.01414, 0.01], dtype='double')
-=======
-    3.6123999,  3.6163599,  3.6264927,  3.6363862,  3.646468,
-    3.6564937,  3.6664478,  3.6765388,  3.6865413,  3.6964585,
-    3.7065142,  3.716509,  3.7264658,  3.7364102,  3.7463682,
-    3.7563652,  3.7664226,  3.7763396,  3.7863384,  3.7964207,
-    3.8063589,  3.8163606,  3.8264089,  3.8364836,  3.8463381,
-    3.8563975,  3.8664163,  3.8763755,  3.8864797,  3.8964978,
-    3.9064275,  3.9164873,  3.9264729,  3.9364026,  3.9465107,
-    3.9535347], dtype='double')
 
-TEST_RSR['det-1']['response'] = np.array([
-    0.01,  0.0118,  0.01987,  0.03226,  0.05028,  0.0849,
-    0.16645,  0.33792,  0.59106,  0.81815,  0.96077,  0.92855,
-    0.86008,  0.8661,  0.87697,  0.85412,  0.88922,  0.9541,
-    0.95687,  0.91037,  0.91058,  0.94256,  0.94719,  0.94808,
-    1.,  0.92676,  0.67429,  0.44715,  0.27762,  0.14852,
-    0.07141,  0.04151,  0.02925,  0.02085,  0.01414,  0.01], dtype='double')
-
->>>>>>> b36dcc7d
 
 class TestSolarflux(unittest.TestCase):
 
@@ -80,17 +61,10 @@
         return
 
     def test_read(self):
-<<<<<<< HEAD
-        """Test that solar irradiance spctrum"""        
+        """Test that solar irradiance spctrum"""
         self.solar_irr = \
-            SolarIrradianceSpectrum(TOTAL_IRRADIANCE_SPECTRUM_2000ASTM, 
+            SolarIrradianceSpectrum(TOTAL_IRRADIANCE_SPECTRUM_2000ASTM,
                                     dlambda=0.005)
-=======
-        """Test that solar irradiance spectrum"""
-
-        self.solar_irr = SolarIrradianceSpectrum(TOTAL_IRRADIANCE_SPECTRUM_2000ASTM,
-                                                 dlambda=0.005)
->>>>>>> b36dcc7d
         self.assertTrue(os.path.exists(self.solar_irr.filename))
 
         self.assertEqual(self.solar_irr.wavelength.shape[0], 1697)
@@ -98,14 +72,10 @@
 
     def test_solar_flux(self):
         """Calculate the solar-flux"""
-<<<<<<< HEAD
         self.solar_irr = \
-            SolarIrradianceSpectrum(TOTAL_IRRADIANCE_SPECTRUM_2000ASTM, 
+            SolarIrradianceSpectrum(TOTAL_IRRADIANCE_SPECTRUM_2000ASTM,
                                     dlambda=0.005)
-=======
-        self.solar_irr = SolarIrradianceSpectrum(TOTAL_IRRADIANCE_SPECTRUM_2000ASTM,
-                                                 dlambda=0.005)
->>>>>>> b36dcc7d
+
         # rsr function (se above) is given in micronsm therefore the scale
         # factor is 1.0 and not 1e+6 (default)!
         sflux = self.solar_irr.inband_solarflux(self.rsr, scale=1.0)
