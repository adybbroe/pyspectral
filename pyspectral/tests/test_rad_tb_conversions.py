#!/usr/bin/env python
# -*- coding: utf-8 -*-
<<<<<<< HEAD

# Copyright (c) 2014-2020 Adam.Dybbroe

=======
#
# Copyright (c) 2014-2019 Pytroll developers
#
>>>>>>> 3093537c
# Author(s):
#
#   Adam.Dybbroe <a000680@c14526.ad.smhi.se>
#
# This program is free software: you can redistribute it and/or modify
# it under the terms of the GNU General Public License as published by
# the Free Software Foundation, either version 3 of the License, or
# (at your option) any later version.
#
# This program is distributed in the hope that it will be useful,
# but WITHOUT ANY WARRANTY; without even the implied warranty of
# MERCHANTABILITY or FITNESS FOR A PARTICULAR PURPOSE.  See the
# GNU General Public License for more details.
#
# You should have received a copy of the GNU General Public License
# along with this program.  If not, see <http://www.gnu.org/licenses/>.

"""Testing the radiance to brightness temperature conversion."""

from pyspectral.radiance_tb_conversion import RadTbConverter
from pyspectral.radiance_tb_conversion import SeviriRadTbConverter
from pyspectral.utils import get_central_wave
import numpy as np
import sys
if sys.version_info < (2, 7):
    import unittest2 as unittest
else:
    import unittest
if sys.version_info < (3,):
    from mock import patch
else:
    from unittest.mock import patch


TEST_TBS = np.array([200., 270., 300., 302., 350.], dtype='float32')

TRUE_RADS = np.array([856.937353205, 117420.385297,
                      479464.582505, 521412.9511, 2928735.18944],
                     dtype='float64')
TRUE_RADS_SEVIRI = np.array([2.391091e-08,
                             2.559173e-06,
                             9.797091e-06,
                             1.061431e-05,
                             5.531423e-05],
                            dtype='float64')

TEST_RSR = {'20': {}}
TEST_RSR['20']['det-1'] = {}
TEST_RSR['20']['det-1']['wavelength'] = np.array([
    3.6123999, 3.6163599, 3.6264927, 3.6363862, 3.646468,
    3.6564937, 3.6664478, 3.6765388, 3.6865413, 3.6964585,
    3.7065142, 3.716509, 3.7264658, 3.7364102, 3.7463682,
    3.7563652, 3.7664226, 3.7763396, 3.7863384, 3.7964207,
    3.8063589, 3.8163606, 3.8264089, 3.8364836, 3.8463381,
    3.8563975, 3.8664163, 3.8763755, 3.8864797, 3.8964978,
    3.9064275, 3.9164873, 3.9264729, 3.9364026, 3.9465107,
    3.9535347], dtype='double')

TEST_RSR['20']['det-1']['response'] = np.array([
    0.01, 0.0118, 0.01987, 0.03226, 0.05028, 0.0849,
    0.16645, 0.33792, 0.59106, 0.81815, 0.96077, 0.92855,
    0.86008, 0.8661, 0.87697, 0.85412, 0.88922, 0.9541,
    0.95687, 0.91037, 0.91058, 0.94256, 0.94719, 0.94808,
    1., 0.92676, 0.67429, 0.44715, 0.27762, 0.14852,
    0.07141, 0.04151, 0.02925, 0.02085, 0.01414, 0.01], dtype='double')

TEST_RSR['20']['det-1']['central_wavelength'] = get_central_wave(TEST_RSR['20']['det-1']['wavelength'],
                                                                 TEST_RSR['20']['det-1']['response'])


SEV_RSR = {'IR3.9': {}}
SEV_RSR['IR3.9']['det-1'] = {}
WAVN = np.array([2083.33325195, 2091.00048828, 2098.72387695, 2106.50488281,
                 2114.34375, 2122.24121094, 2130.19775391, 2138.21435547,
                 2146.29101562, 2154.42944336, 2162.62963867, 2170.89257812,
                 2179.21899414, 2187.609375, 2196.06494141, 2204.58569336,
                 2213.17285156, 2221.82714844, 2230.54956055, 2239.34082031,
                 2248.20141602, 2257.13256836, 2266.13500977, 2275.20947266,
                 2284.35668945, 2293.57788086, 2302.87402344, 2312.24584961,
                 2321.6940918, 2331.21972656, 2340.82421875, 2350.5078125,
                 2360.27197266, 2370.11743164, 2380.0456543, 2390.05737305,
                 2400.15356445, 2410.33544922, 2420.60449219, 2430.9609375,
                 2441.40625, 2451.94189453, 2462.5690918, 2473.28857422,
                 2484.10180664, 2495.01025391, 2506.01416016, 2517.11645508,
                 2528.31713867, 2539.61816406, 2551.02050781, 2562.52587891,
                 2574.13525391, 2585.8503418, 2597.67236328, 2609.60351562,
                 2621.64453125, 2633.796875, 2646.06274414, 2658.44335938,
                 2670.94018555, 2683.55541992, 2696.28979492, 2709.14624023,
                 2722.12548828, 2735.22973633, 2748.4609375, 2761.82055664,
                 2775.31103516, 2788.93359375, 2802.69042969, 2816.58422852,
                 2830.61621094, 2844.78833008, 2859.10351562, 2873.56323242,
                 2888.17016602, 2902.92626953, 2917.83374023, 2932.89550781,
                 2948.11328125, 2963.48999023, 2979.02758789, 2994.72924805,
                 3010.59741211, 3026.63452148, 3042.84326172, 3059.22705078,
                 3075.78735352, 3092.52880859, 3109.45263672, 3126.56323242,
                 3143.86328125, 3161.35571289, 3179.04394531, 3196.9309082,
                 3215.02050781, 3233.31640625, 3251.82104492, 3270.5390625],
                dtype='float32')

RESP = np.array([5.85991074e-07, 5.05963471e-05, 1.54738867e-04,
                 8.75972546e-07, 2.23005936e-05, 6.17855985e-05,
                 1.41724333e-04, 1.87453145e-06, 3.19355922e-06,
                 1.08511595e-04, 2.12896630e-04, 5.65914146e-04,
                 5.93333738e-04, 2.45316158e-04, 1.77410198e-04,
                 3.18188017e-04, 5.27926895e-05, 1.41405777e-04,
                 1.64295849e-03, 2.69834511e-03, 4.89762053e-03,
                 2.71760323e-03, 2.49398337e-03, 4.83754929e-03,
                 1.08462553e-02, 5.53890038e-03, 8.30772892e-03,
                 1.33131407e-02, 2.89320182e-02, 4.69624363e-02,
                 6.85162693e-02, 1.17517754e-01, 2.26854816e-01,
                 3.69935125e-01, 5.16705751e-01, 6.70479536e-01,
                 8.18419516e-01, 9.00036395e-01, 9.59491372e-01,
                 9.60837066e-01, 9.63596582e-01, 9.77563441e-01,
                 9.98380423e-01, 9.98030603e-01, 9.93735969e-01,
                 9.84225452e-01, 9.98880267e-01, 1.00000000e+00,
                 9.90870714e-01, 9.75207090e-01, 9.68391836e-01,
                 9.73213553e-01, 9.75407243e-01, 9.57278728e-01,
                 9.68693912e-01, 9.78199899e-01, 9.73649919e-01,
                 9.81804073e-01, 9.71176386e-01, 9.72167253e-01,
                 9.60459769e-01, 9.40638900e-01, 9.24033165e-01,
                 9.16043043e-01, 8.79902899e-01, 8.11953366e-01,
                 6.69838488e-01, 4.60774124e-01, 2.68200457e-01,
                 1.34857073e-01, 6.40064552e-02, 3.31763141e-02,
                 1.24335978e-02, 6.22070907e-03, 2.53354642e-03,
                 1.81269188e-05, 4.63075470e-03, 1.78873568e-04,
                 1.01367442e-03, 1.28920563e-03, 4.91134451e-05,
                 6.77187869e-04, 2.44393433e-03, 2.62995227e-03,
                 6.38825062e-04, 1.70478446e-03, 1.03909883e-03,
                 1.27910142e-04, 2.95412028e-04, 8.80619162e-04,
                 2.42782771e-04, 7.55985593e-06, 3.55220342e-04,
                 8.71264958e-04, 2.01994626e-04, 8.14358555e-06,
                 2.14082262e-04, 1.07610082e-04, 5.82974189e-06,
                 4.16795141e-04], dtype='float32')

SEV_RSR['IR3.9']['det-1']['wavenumber'] = WAVN
SEV_RSR['IR3.9']['det-1']['response'] = RESP

VIIRS_RSR = {'I04': {}}
VIIRS_RSR['I04']['det-1'] = {}
I4_WAVELENGTH = np.array([0.0833394,  0.1022195,  0.130236,  0.16001581,  0.19955561,
                          0.24286181,  0.29621401,  0.35013291,  0.41273189,  0.47668689,
                          0.54601961,  0.59299731,  0.64459503,  0.67387378,  0.71287841,
                          0.74619591,  0.7725302,  0.7957828,  0.79547352,  0.82856262,
                          0.82099879,  0.83992928,  0.84202057,  0.84400982,  0.83308381,
                          0.85475749,  0.83983958,  0.84575808,  0.84324688,  0.84332639,
                          0.82304168,  0.83476579,  0.83626682,  0.82226139,  0.82139379,
                          0.81928378,  0.82413059,  0.8331368,  0.84240448,  0.858217,
                          0.86793423,  0.88952613,  0.91635668,  0.92613328,  0.92169321,
                          0.94074869,  0.94403398,  0.95178741,  0.95512831,  0.96271777,
                          0.965684,  0.94473231,  0.95947689,  0.94794488,  0.93577278,
                          0.91731572,  0.8803544,  0.86248928,  0.86056131,  0.86297452,
                          0.88312691,  0.91132039,  0.94761842,  0.96859932,  0.97495008,
                          0.97335148,  0.9552781,  0.98041701,  0.97318149,  0.97128302,
                          0.9795289,  0.97638869,  0.98553509,  0.97625399,  0.98542649,
                          0.98815048,  0.99496758,  0.98651272,  0.97830129,  0.95645708,
                          0.95295483,  0.91510731,  0.93925321,  0.9297964,  0.93927532,
                          0.942056,  0.95784009,  0.96388292,  0.96057928,  0.97130299,
                          0.98001093,  0.9716453,  0.96652049,  0.97841442,  0.96985549,
                          0.97240448,  1.,  0.99910343,  0.99543452,  0.98577332,
                          0.94873059,  0.91984153,  0.85985827,  0.78354579,  0.71279228,
                          0.60751349,  0.50684202,  0.41465551,  0.33605599,  0.2688629,
                          0.2085918,  0.1671019,  0.1307321,  0.1050327,  0.0833778],
                         dtype='float32')
I4_RESPONSE = np.array([3.51000977,  3.51399684,  3.51799059,  3.52198982,  3.52599406,
                        3.53000283,  3.53401518,  3.53803015,  3.54204679,  3.54595184,
                        3.54996943,  3.55398607,  3.55800128,  3.56201053,  3.56601906,
                        3.5700233,  3.57402253,  3.57790327,  3.58199954,  3.58597946,
                        3.58995199,  3.59402514,  3.59798145,  3.60203815,  3.60597777,
                        3.60990882,  3.61404991,  3.61796427,  3.62197948,  3.62598753,
                        3.62998843,  3.63398266,  3.63797164,  3.64195538,  3.64604282,
                        3.65001845,  3.65399408,  3.65796638,  3.66193819,  3.66601968,
                        3.66999412,  3.67408037,  3.67806101,  3.68194032,  3.68593097,
                        3.69003725,  3.69404101,  3.69805193,  3.70196342,  3.70599008,
                        3.70991707,  3.71407032,  3.71801329,  3.72207284,  3.72603106,
                        3.7299962,  3.73396754,  3.73805571,  3.74203897,  3.74602699,
                        3.75001884,  3.75401402,  3.75789952,  3.76200795,  3.76600695,
                        3.77000499,  3.77400184,  3.7779963,  3.78209734,  3.78597236,
                        3.7899549,  3.79393172,  3.79801106,  3.80197453,  3.80603933,
                        3.80998778,  3.81403589,  3.81796741,  3.8219986,  3.82602286,
                        3.8300364,  3.83393359,  3.83803844,  3.84202766,  3.84600878,
                        3.84998393,  3.85395193,  3.85802197,  3.86208749,  3.86604047,
                        3.86999369,  3.87394214,  3.87799811,  3.88194633,  3.88600349,
                        3.88995481,  3.89401698,  3.89797616,  3.90193915,  3.90601683,
                        3.90999269,  3.91408467,  3.91796803,  3.92196584,  3.92597222,
                        3.92998838,  3.93401074,  3.93804169,  3.94197202,  3.9459095,
                        3.95007277,  3.95402312,  3.95797944,  3.96194077,  3.96590614], dtype='float32')

VIIRS_RSR['I04']['det-1']['wavelength'] = I4_WAVELENGTH
VIIRS_RSR['I04']['det-1']['response'] = I4_RESPONSE
VIIRS_RSR['I04']['det-1']['central_wavelength'] = 3.7460763637226693

VIIRS_RSR['M12'] = {}
VIIRS_RSR['M12']['det-1'] = {}
M12_WAVELENGTH = np.array([3.50669217,  3.51322079,  3.51976728,  3.52643943,  3.53301215,
                           3.53959203,  3.546175,  3.55287051,  3.55944896,  3.56601906,
                           3.57257748,  3.57923317,  3.58575845,  3.59237552,  3.59907913,
                           3.60554028,  3.61219764,  3.6188333,  3.62544608,  3.63204026,
                           3.63861847,  3.64518261,  3.65184593,  3.65839601,  3.6649456,
                           3.67160821,  3.67827654,  3.68485141,  3.69144225,  3.69805193,
                           3.7045753,  3.71122766,  3.71779394,  3.72449064,  3.73098779,
                           3.73761344,  3.74425411,  3.75079513,  3.75745511,  3.76400733,
                           3.77067137,  3.77721882,  3.78386998,  3.79039693,  3.79702044,
                           3.80362248,  3.81020689,  3.81687641,  3.82341433,  3.8300364,
                           3.83652687,  3.84321165,  3.84976912,  3.85630941,  3.86294222], dtype='float32')
M12_RESPONSE = np.array([0.0064421,  0.0084001,  0.0109988,  0.0143879,  0.0197545,
                         0.0270981,  0.0370352,  0.0512599,  0.0715467,  0.0987869,
                         0.1393604,  0.195684,  0.26579589,  0.36917099,  0.509821,
                         0.63852757,  0.74241519,  0.82375473,  0.87010688,  0.89455551,
                         0.91357207,  0.92787379,  0.95018548,  0.97198248,  0.98594999,
                         0.99682951,  1.,  0.99573219,  0.98468697,  0.98146093,
                         0.97062051,  0.95142138,  0.927858,  0.9119851,  0.89879388,
                         0.89661211,  0.8987267,  0.89272481,  0.87440962,  0.83271909,
                         0.77336842,  0.69556081,  0.60315871,  0.49959281,  0.39389691,
                         0.302542,  0.2273816,  0.16862389,  0.1276994,  0.0968111,
                         0.0743906,  0.0573153,  0.0445903,  0.0345158,  0.0268065], dtype='float32')

VIIRS_RSR['M12']['det-1']['wavelength'] = M12_WAVELENGTH
VIIRS_RSR['M12']['det-1']['response'] = M12_RESPONSE
VIIRS_RSR['M12']['det-1']['central_wavelength'] = 3.6954317366170288


class RSRTestDataModis(object):
    """RSR test data for Aqua Modis."""

    def __init__(self):
        """Make the test data set of relative spectral responses."""
        self.rsr = TEST_RSR


class TestSeviriConversions(unittest.TestCase):
    """Testing the conversions between radiances and brightness temperatures."""

    def setUp(self):
        """Set up."""
        with patch('pyspectral.radiance_tb_conversion.RelativeSpectralResponse') as mymock:
            instance = mymock.return_value
            instance.rsr = SEV_RSR
            instance.unit = 'cm-1'
            instance.si_scale = 100.

            self.sev1 = RadTbConverter('Meteosat-9', 'seviri', 'IR3.9',
                                       wavespace='wavenumber')

        self.sev2 = SeviriRadTbConverter('Meteosat-9', 'IR3.9')

    def test_rad2tb(self):
        """Unit testing the radiance to brightness temperature conversion."""
        res = self.sev1.tb2radiance(TEST_TBS, lut=False)
        self.assertTrue(np.allclose(TRUE_RADS_SEVIRI, res['radiance']))

    def test_conversion_simple(self):
        """Test the conversion based on the non-linear approximation (SEVIRI).

        Test the tb2radiance function to convert radiances to Tb's
        using tabulated coefficients based on a non-linear approximation

        """
        retv = self.sev2.tb2radiance(TEST_TBS)
        rads = retv['radiance']
        # Units space = wavenumber (cm-1):
        tbs = self.sev2.radiance2tb(rads)
        self.assertTrue(np.allclose(TEST_TBS, tbs))

        np.random.seed()
        tbs1 = 200.0 + np.random.random(50) * 150.0
        retv = self.sev2.tb2radiance(tbs1)
        rads = retv['radiance']
        tbs = self.sev2.radiance2tb(rads)
        self.assertTrue(np.allclose(tbs1, tbs))

    def test_conversions_methods(self):
        """Test the conversion methods.

        Using the two diferent conversion methods to verify that they give
        approximately the same results. Conversion from Tb's to Radiances
        only.

        """
        # Units space = wavenumber (cm-1):
        retv2 = self.sev2.tb2radiance(TEST_TBS)
        retv1 = self.sev1.tb2radiance(TEST_TBS)

        rads1 = retv1['radiance']
        rads2 = retv2['radiance']
        self.assertTrue(np.allclose(rads1, rads2))

    def tearDown(self):
        """Clean up."""
        pass


class TestRadTbConversions(unittest.TestCase):
    """Testing the conversions between radiances and brightness temperatures."""

    def setUp(self):
        """Set up."""
        # mymock:
        with patch('pyspectral.radiance_tb_conversion.RelativeSpectralResponse') as mymock:
            instance = mymock.return_value
            instance.rsr = TEST_RSR
            instance.unit = '1e-6 m'
            instance.si_scale = 1e-6

            self.modis = RadTbConverter('EOS-Aqua', 'modis', '20')
            self.modis2 = RadTbConverter('EOS-Aqua', 'modis', 3.75)

    @patch('os.path.exists')
    @patch('os.path.isfile')
    @patch('pyspectral.rsr_reader.RelativeSpectralResponse.load')
    @patch('pyspectral.rsr_reader.download_rsr')
    def test_get_bandname(self, download_rsr, load, isfile, exists):
        """Test getting the band name from the wave length."""
        load.return_code = None
        download_rsr.return_code = None
        isfile.return_code = True
        exists.return_code = True

        with patch('pyspectral.radiance_tb_conversion.RelativeSpectralResponse') as mymock:
            instance = mymock.return_value
            instance.rsr = VIIRS_RSR
            instance.unit = 'm'
            instance.si_scale = 1.

            with self.assertRaises(AttributeError):
                RadTbConverter('Suomi-NPP', 'viirs', 3.7)

    def test_rad2tb(self):
        """Unit testing the radiance to brightness temperature conversion."""
        res = self.modis.tb2radiance(TEST_TBS, lut=False)
        self.assertTrue(np.allclose(TRUE_RADS, res['radiance']))

        res = self.modis2.tb2radiance(TEST_TBS, lut=False)
        self.assertTrue(np.allclose(TRUE_RADS, res['radiance']))

        rad = res['radiance']
        tbs = self.modis.radiance2tb(rad)
        self.assertTrue(np.allclose(TEST_TBS, tbs, atol=0.25))

        res = self.modis.tb2radiance(TEST_TBS, lut=False, normalized=False)
        integral = self.modis.rsr_integral
        self.assertTrue(np.allclose(TRUE_RADS * integral, res['radiance']))

        res = self.modis.tb2radiance(237., lut=False)
        self.assertAlmostEqual(16570.579551068, res['radiance'])

        res = self.modis.tb2radiance(277., lut=False)
        self.assertAlmostEqual(167544.39368663222, res['radiance'])

        res = self.modis.tb2radiance(1.1, lut=False)
        self.assertAlmostEqual(0.0, res['radiance'])

        res = self.modis.tb2radiance(11.1, lut=False)
        self.assertAlmostEqual(0.0, res['radiance'])

        res = self.modis.tb2radiance(100.1, lut=False)
        self.assertAlmostEqual(5.3940515573e-06, res['radiance'])

        res = self.modis.tb2radiance(200.1, lut=False)
        self.assertAlmostEqual(865.09759706, res['radiance'])<|MERGE_RESOLUTION|>--- conflicted
+++ resolved
@@ -1,17 +1,11 @@
 #!/usr/bin/env python
 # -*- coding: utf-8 -*-
-<<<<<<< HEAD
-
-# Copyright (c) 2014-2020 Adam.Dybbroe
-
-=======
-#
-# Copyright (c) 2014-2019 Pytroll developers
-#
->>>>>>> 3093537c
+#
+# Copyright (c) 2014-2020 Pytroll developers
+#
 # Author(s):
 #
-#   Adam.Dybbroe <a000680@c14526.ad.smhi.se>
+#   Adam.Dybbroe <adam.dybbroe@smhi.se>
 #
 # This program is free software: you can redistribute it and/or modify
 # it under the terms of the GNU General Public License as published by
