#!/usr/bin/env python
# -*- coding: utf-8 -*-

# Copyright (c) 2014, 2015, 2016 Adam.Dybbroe

# Author(s):

#   Adam.Dybbroe <adam.dybbroe@smhi.se>
#   Panu Lahtinen <panu.lahtinen@fmi.fi>

# This program is free software: you can redistribute it and/or modify
# it under the terms of the GNU General Public License as published by
# the Free Software Foundation, either version 3 of the License, or
# (at your option) any later version.

# This program is distributed in the hope that it will be useful,
# but WITHOUT ANY WARRANTY; without even the implied warranty of
# MERCHANTABILITY or FITNESS FOR A PARTICULAR PURPOSE.  See the
# GNU General Public License for more details.

# You should have received a copy of the GNU General Public License
# along with this program.  If not, see <http://www.gnu.org/licenses/>.

"""Utility functions"""

import numpy as np

BANDNAMES = {'VIS006': 'VIS0.6',
             'VIS008': 'VIS0.8',
             'IR_016': 'NIR1.6',
             'IR_039': 'IR3.9',
             'WV_062': 'IR6.2',
             'WV_073': 'IR7.3',
             'IR_087': 'IR8.7',
             'IR_097': 'IR9.7',
             'IR_108': 'IR10.8',
             'IR_120': 'IR12.0',
             'IR_134': 'IR13.4',
             'HRV': 'HRV'
             }

INSTRUMENTS = {'NOAA-19': 'avhrr/3',
               'NOAA-18': 'avhrr/3',
               'NOAA-17': 'avhrr/3',
               'NOAA-16': 'avhrr/3',
               'NOAA-15': 'avhrr/3',
               'NOAA-14': 'avhrr/2',
               'NOAA-12': 'avhrr/2',
               'NOAA-11': 'avhrr/2',
               'NOAA-9': 'avhrr/2',
               'NOAA-7': 'avhrr/2',
               'NOAA-10': 'avhrr/1',
               'NOAA-8': 'avhrr/1',
               'NOAA-6': 'avhrr/1',
               'TIROS-N': 'avhrr/1',
               'Metop-A': 'avhrr/3',
               'Metop-B': 'avhrr/3',
               'Metop-C': 'avhrr/3'
               }


def convert2wavenumber(rsr):
    """Take rsr data set with all channels and detectors for an instrument
    each with a set of wavelengths and normalised responses and
    convert to wavenumbers and responses
    """
    retv = {}
    for chname in rsr.keys():  # Go through bands/channels
        retv[chname] = {}
        for det in rsr[chname].keys():  # Go through detectors
            retv[chname][det] = {}
            for sat in rsr[chname][det].keys():
                if sat == "wavelength":
                    # micro meters to cm
                    wnum = 1. / (1e-4 * rsr[chname][det][sat])
                    retv[chname][det]['wavenumber'] = wnum[::-1]
                else:
                    if type(rsr[chname][det][sat]) is dict:
                        retv[chname][det][sat] = {}
                        for name in rsr[chname][det][sat].keys():
                            resp = rsr[chname][det][sat][name]
                            retv[chname][det][sat][name] = resp[::-1]
                    else:
                        resp = rsr[chname][det][sat]
                        retv[chname][det][sat] = resp[::-1]

    unit = 'cm-1'
    si_scale = 100.0

    return retv, {'unit': unit, 'si_scale': si_scale}


def get_central_wave(wav, resp, weight=1.0):
    """Calculate the central wavelength or the central wavenumber, depending on
    which parameters is input.  On default the weighting funcion is
    f(lambda)=1.0, but it is possible to add a custom weight, e.g. f(lambda) =
    1./lambda**4 for Rayleigh scattering calculations

    """

    # info: {'unit': unit, 'si_scale': si_scale}
    # To get the wavelenght/wavenumber in SI units (m or m-1):
    # wav = wav * info['si_scale']

    # res = np.trapz(resp*wav, wav) / np.trapz(resp, wav)
    # Check if it is a wavelength or a wavenumber and convert to microns or cm-1:
    # This should perhaps be user defined!?
    # if info['unit'].find('-1') > 0:
    # Wavenumber:
    #     res *=

    return np.trapz(resp * wav * weight, wav) / np.trapz(resp * weight, wav)


def sort_data(x_vals, y_vals):
    """Sort the data so that x is monotonically increasing and contains
    no duplicates.
    """
    # Sort data
    idxs = np.argsort(x_vals)
    x_vals = x_vals[idxs]
    y_vals = y_vals[idxs]

    # De-duplicate data
    mask = np.r_[True, (np.diff(x_vals) > 0)]
    if not mask.all():
        # what is this for?
        numof_duplicates = np.repeat(mask, np.equal(mask, False)).shape[0]
        del numof_duplicates
    x_vals = x_vals[mask]
    y_vals = y_vals[mask]

    return x_vals, y_vals


<<<<<<< HEAD
def convert2hdf5(ClassIn, platform_name, bandnames, scale=1e-06):
    """Retrieve original RSR data and convert to internal hdf5 format.  

    *scale* is the number which has to be multiplied to the wavelength data in
    order to get it in the SI unit meter

    """
    import h5py
    import os.path

    instr = ClassIn(bandnames[0], platform_name)
    instr_name = instr.instrument.replace('/', '')
    filename = os.path.join(instr.output_dir,
                            "rsr_%s_%s.h5" % (instr_name,
                                              platform_name))

    with h5py.File(filename, "w") as h5f:
        h5f.attrs['description'] = ('Relative Spectral Responses for ' +
                                    instr.instrument.upper())
        h5f.attrs['platform_name'] = platform_name
        h5f.attrs['band_names'] = bandnames

        for chname in bandnames:
            aatsr = ClassIn(chname, platform_name)
            grp = h5f.create_group(chname)
            wvl = aatsr.rsr['wavelength'][~np.isnan(aatsr.rsr['wavelength'])]
            rsp = aatsr.rsr['response'][~np.isnan(aatsr.rsr['wavelength'])]
            grp.attrs['central_wavelength'] = get_central_wave(wvl, rsp)
            arr = aatsr.rsr['wavelength']
            dset = grp.create_dataset('wavelength', arr.shape, dtype='f')
            dset.attrs['unit'] = 'm'
            dset.attrs['scale'] = scale
            dset[...] = arr
            arr = aatsr.rsr['response']
            dset = grp.create_dataset('response', arr.shape, dtype='f')
            dset[...] = arr
=======
def get_rayleigh_reflectance(parms, sunz, satz):
    """Get the Rayleigh reflectance applying the polynomial fit parameters

    P(x,y) = c_{00} + c_{10}x + ...+ c_{n0}x^n +
             c_{01}y + ...+ c_{0n}y^n +
             c_{11}xy + c_{12}xy^2 + ... +
             c_{1(n-1)}xy^{n-1}+ ... + c_{(n-1)1}x^{n-1}y

    x = relative azimuth difference angle
    y = secant of the satellite zenith angle
    """

    sec = 1. / np.cos(np.deg2rad(satz))
    sunsec = 1. / np.cos(np.deg2rad(sunz))

    res = (parms[0] +
           parms[1] * sunsec +
           parms[2] * sunsec ** 2 +
           parms[3] * sunsec ** 3 +
           parms[4] * sunsec ** 4 +
           parms[5] * sunsec ** 5 +
           parms[6] * sec +
           parms[7] * sec ** 2 +
           parms[8] * sec ** 3 +
           parms[9] * sec ** 4 +
           parms[10] * sec ** 5 +
           parms[11] * sunsec * sec +
           parms[12] * sunsec * sec ** 2 +
           parms[13] * sunsec * sec ** 3 +
           parms[14] * sunsec * sec ** 4 +
           parms[15] * sunsec ** 2 * sec +
           parms[16] * sunsec ** 2 * sec ** 2 +
           parms[17] * sunsec ** 2 * sec ** 3 +
           parms[18] * sunsec ** 3 * sec +
           parms[19] * sunsec ** 3 * sec ** 2 +
           parms[20] * sunsec ** 4 * sec)

    return res
>>>>>>> d07d3658
<|MERGE_RESOLUTION|>--- conflicted
+++ resolved
@@ -133,7 +133,6 @@
     return x_vals, y_vals
 
 
-<<<<<<< HEAD
 def convert2hdf5(ClassIn, platform_name, bandnames, scale=1e-06):
     """Retrieve original RSR data and convert to internal hdf5 format.  
 
@@ -170,7 +169,8 @@
             arr = aatsr.rsr['response']
             dset = grp.create_dataset('response', arr.shape, dtype='f')
             dset[...] = arr
-=======
+
+
 def get_rayleigh_reflectance(parms, sunz, satz):
     """Get the Rayleigh reflectance applying the polynomial fit parameters
 
@@ -208,5 +208,4 @@
            parms[19] * sunsec ** 3 * sec ** 2 +
            parms[20] * sunsec ** 4 * sec)
 
-    return res
->>>>>>> d07d3658
+    return res