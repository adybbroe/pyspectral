--- conflicted
+++ resolved
@@ -77,14 +77,11 @@
                'FY-4B': 'agri',
                'GEO-KOMPSAT-2A': 'ami',
                'MTG-I1': 'fci',
-<<<<<<< HEAD
                'Meteosat-12': 'fci',
                'GOES-16': 'abi',
                'GOES-17': 'abi',
-               'GOES-18': 'abi'
-=======
+               'GOES-18': 'abi',
                'Arctica-M-N1': 'msu-gsa'
->>>>>>> 3a0f4064
                }
 
 INSTRUMENT_TRANSLATION_DASH2SLASH = {'avhrr-1': 'avhrr/1',
@@ -314,7 +311,6 @@
                     dset[...] = arr
 
 
-
 def download_rsr(dest_dir=None, dry_run=False):
     """Download the relative spectral response functions.
 
