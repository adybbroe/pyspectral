--- conflicted
+++ resolved
@@ -1,11 +1,7 @@
 #!/usr/bin/env python
 # -*- coding: utf-8 -*-
 #
-<<<<<<< HEAD
-# Copyright (c) 2014-2021 Pytroll developers
-=======
 # Copyright (c) 2014-2022 Pytroll developers
->>>>>>> 42241912
 #
 #
 # This program is free software: you can redistribute it and/or modify
@@ -79,15 +75,11 @@
                'MTG-I1': 'fci'
                }
 
-<<<<<<< HEAD
 AVHRR_INSTRUMENT_NAME = {'avhrr-3': 'avhrr/3',
                          'avhrr-2': 'avhrr/2',
                          'avhrr-1': 'avhrr/1'}
 
-HTTP_PYSPECTRAL_RSR = "https://zenodo.org/record/4305549/files/pyspectral_rsr_data.tgz"
-=======
 HTTP_PYSPECTRAL_RSR = "https://zenodo.org/record/6557386/files/pyspectral_rsr_data.tgz"
->>>>>>> 42241912
 
 RSR_DATA_VERSION_FILENAME = "PYSPECTRAL_RSR_VERSION"
 RSR_DATA_VERSION = "v1.1.0"
