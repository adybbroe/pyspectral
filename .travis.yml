--- conflicted
+++ resolved
@@ -1,13 +1,9 @@
 language: python
 env:
   global:
-<<<<<<< HEAD
-  - PYTHON_VERSION=$TRAVIS_PYTHON_VERSION
-=======
   # Set defaults to avoid repeating in most cases
   - PYTHON_VERSION=$TRAVIS_PYTHON_VERSION
   - NUMPY_VERSION=stable
->>>>>>> 1f9584df
   - MAIN_CMD='python setup.py'
   - CONDA_DEPENDENCIES='scipy coveralls coverage h5py mock requests six appdirs python-geotiepoints dask docutils pyyaml xlrd'
   - PIP_DEPENDENCIES=''
