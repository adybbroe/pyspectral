--- conflicted
+++ resolved
@@ -1,14 +1,8 @@
 #!/usr/bin/env python
 # -*- coding: utf-8 -*-
-<<<<<<< HEAD
-
-# Copyright (c) 2016 - 2018, 2020 Pytroll
-
-=======
 #
-# Copyright (c) 2016 - 2018 Pytroll developers
+# Copyright (c) 2016 - 2020 Pytroll developers
 #
->>>>>>> 3093537c
 # Author(s):
 #
 #   Adam.Dybbroe <adam.dybbroe@smhi.se>
