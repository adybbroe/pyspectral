Convert from original RSR data to pyspectral hdf5 format
^^^^^^^^^^^^^^^^^^^^^^^^^^^^^^^^^^^^^^^^^^^^^^^^^^^^^^^^

The python modules in the directory ``rsr_convert_scripts`` contain code to convert
from the original agency specific relative spectral responses to the internal
unified pyspectral format in HDF5.

This conversion should normally never be done by the user. It will only be
relevant if the original responses are updated. It that case we will need to
redo the conversion and include the updated hdf5 file in the package data on
zenodo.org.

Running the conversion scripts requires the pyspectral.yaml file to point to
the directory of the original spectral response data. For AVHRR/3 onboard
Metop-C this may look like this:

.. code-block:: ini
                
   Metop-C-avhrr/3:
     path: /home/a000680/data/SpectralResponses/avhrr
     ch1: Metop_C_A309C001.txt
     ch2: Metop_C_A309C002.txt
     ch3a: Metop_C_A309C03A.txt
     ch3b: Metop_C_A309C03B.txt
     ch4: Metop_C_A309C004.txt
     ch5: Metop_C_A309C005.txt

     
Here <path> points to the place with the response functions for each
channel. For Metop-C, the case was a bit special, as we got one file with all
bands and using wavenumber and not wavelength. Therefore we first converted the
file using script "split_metop_avhrr_rsrfile.py".

For all the other sensors supported in Pyspectral we run the conversion script
directly on the files downloaded from internet (or acquired via mail-contact).


Conversion scripts
^^^^^^^^^^^^^^^^^^

.. code::

   %> aatsr_reader.py

Converting the original ENVISAT AATSR responses. The data are stored i MS Excel
format and the file name look like this: ``consolidatedsrfs.xls``

.. code::
   
   %> python abi_rsr.py

Converting from original GOES-16&17 ABI responses. The file names look like this: ``GOES-R_ABI_PFM_SRF_CWG_ch1.txt``


.. code::
   
   %> python ahi_rsr.py

Converting the original Himawari-8&9 AHI spectral responses. The data are stored i MS Excel
format and the file names look like this: ``AHI-9_SpectralResponsivity_Data.xlsx``


.. code::
   
   %> python avhrr_rsr.py

Converting from original Metop/NOAA AVHRR responses. The file names look like this: ``NOAA_10_A101C004.txt``

As mentioned above for Metop-C we chopped up the single original file into band
specific files to be consistent with the other AVHRRs. The original file we got
from EUMETSAT: ``AVHRR_A309_METOPC_SRF_PRELIMINARY.TXT``

.. code::

   %> python convert_avhrr_old2star.py

Convert the NOAA 15 Spectral responses to new NOAA STAR format.

.. code::
   
   %> python mersi2_rsr.py

Converts the FY-3D MERSI-2 spectral responses. Original files acquired via
personal contact has names like this: ``FY3D_MERSI_SRF_CH01_Pub.txt``

.. code::

   %> python modis_rsr.py

Converting the Terra/Aqua MODIS spectral responses to hdf5.
Original Aqua MODIS files have names like this: ``01.amb.1pct.det``
Terra files have names like this: ``rsr.1.oobd.det``

.. code::

   %> python msi_reader.py

The original Sentinel-2 A&B MSI spectral responses. Filenames look like this
``S2-SRF_COPE-GSEG-EOPG-TN-15-0007_3.0.xlsx``
   
.. code::

   %> python olci_rsr.py

Converting the Sentinel 3A OLCI RSR data to hdf5. The original OLCI
responses comes in a single netCDF4 file: ``OLCISRFNetCDF.nc4``

.. code::

   %> python oli_reader.py

Conversion of the original Landsat-8 OLI data. File names look like this: ``Ball_BA_RSR.v1.1-1.xlsx``

.. code::

   %> python seviri_rsr.py

Converting the Meteosat (second generation) SEVIRI responses to hdf5. Original
filename: ``MSG_SEVIRI_Spectral_Response_Characterisation.XLS``

.. code::

   %> python slstr_rsr.py

Converting the Sentinel-3 SLSTR spectral responses to hdf5. Original responses
from ESA comes as a set of netCDF files. One file per band. Band 1:
``SLSTR_FM02_S1_20150122.nc``

.. code::

   %> python viirs_rsr.py

Converting the NOAA-20 and Suomi-NPP VIIRS original responses to hdf5. File names
follow 9 different naming conventions depending on the band, here as given in
the pyspectral.yaml file:

.. code-block:: ini

   section1:
     filename: J1_VIIRS_Detector_RSR_V2/J1_VIIRS_RSR_{bandname}_Detector_Fused_V2.txt
     bands: [M1, M2, M3, M4, M5, M6, M7]

   section2:
     filename: J1_VIIRS_Detector_RSR_V2/J1_VIIRS_RSR_{bandname}_Detector_Fused_V2.txt
     bands: [I1, I2]

   section3:
     filename: J1_VIIRS_V1_RSR_used_in_V2/J1_VIIRS_RSR_M8_Det_V1.txt
     bands: [M8]
    
   section4:
     filename: J1_VIIRS_Detector_RSR_V2.1/J1_VIIRS_RSR_M9_Det_V2.1.txt
     bands: [M9]
  
   section5:
     filename: J1_VIIRS_V1_RSR_used_in_V2/J1_VIIRS_RSR_{bandname}_Det_V1.txt
     bands: [M10, M11, M12, M14, M15]

   section6:
     filename: J1_VIIRS_Detector_RSR_V2/J1_VIIRS_RSR_M13_Det_V2.txt
     bands: [M13]

   section7:
     filename: J1_VIIRS_V1_RSR_used_in_V2/J1_VIIRS_RSR_M16A_Det_V1.txt
     bands: [M16]

   section8:
     filename: J1_VIIRS_V1_RSR_used_in_V2/J1_VIIRS_RSR_{bandname}_Det_V1.txt
     bands: [I3, I4, I5]

   section9:
     filename: J1_VIIRS_Detector_RSR_V2/J1_VIIRS_RSR_DNBLGS_Detector_Fused_V2S.txt
     bands: [DNB]

.. code::

<<<<<<< HEAD
   %> python msu_gsa_reader.py

Converts RSRs for the MSU-GS/A sensors aboard Arctica-M N1 satellite.
RSRs were retrieved from Roshydromet. Filenames look like:

``rtcoef_electro-l_2_msugs_srf_ch01.txt``
=======
   %> python msu_gs_reader.py
>>>>>>> 42241912

Converts RSRs for the MSU-GS sensor aboard Electro-L N2. RSRs were retrieved from the NWP-SAF.
Filenames look like:
``rtcoef_electro-l_2_msugs_srf_ch01.txt``

.. code::

    %> python virr_rsr.py

Converting the FY-3B or FY-3C VIRR spectral responses to HDF5. Original files
for FY-3B come as ``.prn`` text files for each channel (ex. ``ch1.prn``). For
FY-3C they come as ``.txt`` text files for channels 1, 2, 6, 7, 8, 9, and 10
only with names like ``FY3C_VIRR_CH01.txt``.

PyTroll developers

<|MERGE_RESOLUTION|>--- conflicted
+++ resolved
@@ -174,16 +174,12 @@
 
 .. code::
 
-<<<<<<< HEAD
    %> python msu_gsa_reader.py
 
 Converts RSRs for the MSU-GS/A sensors aboard Arctica-M N1 satellite.
 RSRs were retrieved from Roshydromet. Filenames look like:
 
 ``rtcoef_electro-l_2_msugs_srf_ch01.txt``
-=======
-   %> python msu_gs_reader.py
->>>>>>> 42241912
 
 Converts RSRs for the MSU-GS sensor aboard Electro-L N2. RSRs were retrieved from the NWP-SAF.
 Filenames look like:
