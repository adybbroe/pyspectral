Definitions and some radiation theory
-------------------------------------

In radiation physics there is unfortunately several slightly different ways of
presenting the theory. For instance, there is no single custom on the mathematical
symbolism, and various different non SI-units are used in different situations. Here
we present just a few terms and definitions with relevance to PySpectral, and
how to possible go from one common representation to another.


Symbols and definitions used in PySpectral
^^^^^^^^^^^^^^^^^^^^^^^^^^^^^^^^^^^^^^^^^^

  +---------------------------------+----------------------------------------------------------------------------------------+
  | :math:`\lambda`                 | Wavelength (:math:`\mu m`)                                                             |
  +---------------------------------+----------------------------------------------------------------------------------------+
  | :math:`\nu = \frac{1}{\lambda}` | Wavenumber (:math:`cm^{-1}`)                                                           |
  +---------------------------------+----------------------------------------------------------------------------------------+
  | :math:`\lambda_{c}`             | Central wavelength for a given band/channel (:math:`\mu m`)                            |
  +---------------------------------+----------------------------------------------------------------------------------------+
  | :math:`\nu_{c}`                 | Central wavelength for a given band/channel (:math:`cm^{-1}`)                          |
  +---------------------------------+----------------------------------------------------------------------------------------+
  | :math:`\Phi_{i}(\lambda)`       | Relative spectral response for band :math:`i` as a function of wavelength              |
  +---------------------------------+----------------------------------------------------------------------------------------+
  | :math:`E_{\lambda}`             | Spectral irradiance at wavelength :math:`\lambda` (:math:`W/m^2 \mu m^{-1}`)           |
  +---------------------------------+----------------------------------------------------------------------------------------+
  | :math:`E_{\nu}`                 | Spectral irradiance at wavenumber :math:`\nu` (:math:`W/m^2 (cm^{-1})^{-1}`)           |
  +---------------------------------+----------------------------------------------------------------------------------------+
  | :math:`B_{\lambda}`             | Blackbody radiation at wavelength :math:`\lambda` (:math:`W/m^2  \mu m^{-1}`)          |
  +---------------------------------+----------------------------------------------------------------------------------------+
  | :math:`B_{\nu}`                 | Blackbody radiation at wavenumber :math:`\nu` (:math:`W/m^2 (cm^{-1})^{-1}`)           |
  +---------------------------------+----------------------------------------------------------------------------------------+
  | :math:`L_{\nu}`                 | Spectral radiance at wavenumber :math:`\nu` (:math:`W/m^2 sr^{-1} (cm^{-1})^{-1}`)     |
  +---------------------------------+----------------------------------------------------------------------------------------+
  | :math:`L_{\lambda}`             | Spectral radiance at wavelength :math:`\lambda` (:math:`W/m^2 sr^{-1} \mu m^{-1}`)     |
  +---------------------------------+----------------------------------------------------------------------------------------+
  | :math:`L`                       | Radiance - (band) integrated spectral radiance (:math:`W/m^2 sr^{-1}`)                 |
  +---------------------------------+----------------------------------------------------------------------------------------+


Constants
^^^^^^^^^

  +---------------------------------+----------------------------------------------------------------------------------------+
  | :math:`k_B`                     | Boltzmann constant (:math:`1.3806488 1e−23`)                                           |
  +---------------------------------+----------------------------------------------------------------------------------------+
  | :math:`h`                       | Planck constant (:math:`6.62606957 1e-34`)                                             |
  +---------------------------------+----------------------------------------------------------------------------------------+
  | :math:`c`                       | Speed of light in vacuum (:math:`2.99792458 1e8`)                                      |
  +---------------------------------+----------------------------------------------------------------------------------------+


Central wavelength and central wavenumber
^^^^^^^^^^^^^^^^^^^^^^^^^^^^^^^^^^^^^^^^^^

The central wavelength for a given spectral band (:math:`i`) of a satellite sensor is defined as:

.. math::

    {\lambda_c}_i = \frac{\int_0^\infty \Phi_{i}(\lambda) \lambda \mathrm{d}\lambda}
    {\int_0^\infty \Phi_{i}(\lambda) \mathrm{d}\lambda}

Likewise the central wavenumber is:

.. math::

    {\nu_c}_i = \frac{\int_0^\infty \Phi_{i}(\nu) \nu \mathrm{d}\nu}
    {\int_0^\infty \Phi_{i}(\nu) \mathrm{d}\nu}

And since :math:`\nu = 1/\lambda`, we can express the central wavenumber using
the spectral response function expressed in wavelength space, as:

.. math::

    {\nu_c}_i = \frac{\int_0^\infty \Phi_{i}(\lambda) \frac{1}{\lambda^{3}} \mathrm{d}\lambda}
    {\int_0^\infty \Phi_{i}(\lambda) \frac{1}{\lambda^{2}} \mathrm{d}\lambda}

And from this we see that in general :math:`\nu_c \neq 1/\lambda_c`. 

Taking SEVIRI as an example, and looking at the visible channel on Meteosat-8,
we see that this is indeed true:

  >>> from pyspectral.rsr_reader import RelativeSpectralResponse
  >>> from pyspectral.utils import convert2wavenumber, get_central_wave
  >>> seviri = RelativeSpectralResponse('Meteosat-8', 'seviri')
  >>> cwl = get_central_wave(seviri.rsr['VIS0.6']['det-1']['wavelength'], seviri.rsr['VIS0.6']['det-1']['response'])
  >>> print(round(cwl, 6))
  0.640216
  >>> rsr, info = convert2wavenumber(seviri.rsr)
  >>> print("si_scale={scale}, unit={unit}".format(scale=info['si_scale'], unit=info['unit']))
  si_scale=100.0, unit=cm-1
  >>> wvc = get_central_wave(rsr['VIS0.6']['det-1']['wavenumber'], rsr['VIS0.6']['det-1']['response'])
  >>> round(wvc, 3)
  15682.622
  >>> print(round(1./wvc*1e4, 6))
  0.637648


In the PySpectral unified HDF5 formated spectral response data we also store
the central wavelength, so you actually don't have to calculate them yourself:

  >>> from pyspectral.rsr_reader import RelativeSpectralResponse
  >>> print("Central wavelength = {cwl}".format(cwl=round(seviri.rsr['VIS0.6']['det-1']['central_wavelength'], 6)))
  Central wavelength = 0.640216


Spectral Irradiance
^^^^^^^^^^^^^^^^^^^

We denote the spectral irradiance :math:`E` which is a function of wavelength
or wavenumber, depending on what representation is used. In PySpectral the aim
is to support both representations. The units are of course dependent of which
representation is used. 

In wavelength space we write :math:`E(\lambda)` and it is given in units of
:math:`W/m^2 \mu m^{-1}`.

In wavenumber space we write :math:`E(\nu)` and it is given in units of
:math:`W/m^2 (cm^{-1})^{-1}`.

To convert a spectral irradiance :math:`E_{\lambda_0}` at wavelengh
:math:`\lambda_0` to a spectral irradiance :math:`E_{\nu_0}` at wavenumber 
:math:`\nu_0 = 1/\lambda_0` the following relation applies:

.. math::

    E_\nu = E_\lambda \lambda^2

And if the units are not SI but rather given by the units shown above we have to account for a factor of 10 as:

.. math::

    E_\nu = {E_\lambda \lambda^2 * 0.1}



TOA Solar irridiance and solar constant
^^^^^^^^^^^^^^^^^^^^^^^^^^^^^^^^^^^^^^^

First, the TOA solar irradiance in wavelength space:

  >>> from pyspectral.solar import (SolarIrradianceSpectrum, TOTAL_IRRADIANCE_SPECTRUM_2000ASTM)
  >>> solar_irr = SolarIrradianceSpectrum(TOTAL_IRRADIANCE_SPECTRUM_2000ASTM, dlambda=0.0005) 
  >>> print("Solar irradiance = {}".format(round(solar_irr.solar_constant(), 3)))
  Solar irradiance = 1366.091
  >>> solar_irr.plot('/tmp/solar_irradiance.png')

  .. image:: _static/solar_irradiance.png

The solar constant is in units of :math:`W/m^2`. Instead when expressing the
irradiance in wavenumber space using wavenumbers in units of :math:`cm^{-1}`
the solar flux is in units of :math:`mW/m^2`:

  >>> solar_irr = SolarIrradianceSpectrum(TOTAL_IRRADIANCE_SPECTRUM_2000ASTM, dlambda=0.0005, wavespace='wavenumber')
  >>> print(round(solar_irr.solar_constant(), 5))
  1366077.16482
  >>> solar_irr.plot('/tmp/solar_irradiance_wnum.png')

  .. image:: _static/solar_irradiance_wnum.png


In-band solar flux
^^^^^^^^^^^^^^^^^^

The solar flux (SI unit :math:`\frac{W}{m^2}`) over a spectral sensor band can
be derived by convolving the top of atmosphere solar spectral irradiance and
the sensor relative spectral response. For band :math:`i`:

.. math::

    F_i = \int_0^\infty \Phi_{i}(\lambda) E(\lambda) \mathrm{d}\lambda 

where :math:`E(\lambda)` is the TOA spectral solar irradiance at a sun-earth
distance of one astronomical unit (AU).

.. Normalising with the equivalent band width gives the in-band solar irradiance:

..     E_{\lambda_{i}} = \frac{\int_0^\infty \Phi_{i}(\lambda) E(\lambda) \mathrm{d}\lambda} {\int_0^\infty \Phi_{i}(\lambda) \mathrm{d}\lambda}


In python code it may look like this:

   >>> from pyspectral.rsr_reader import RelativeSpectralResponse
   >>> from pyspectral.utils import convert2wavenumber, get_central_wave
   >>> seviri = RelativeSpectralResponse('Meteosat-8', 'seviri')
   >>> rsr, info = convert2wavenumber(seviri.rsr)
   >>> from pyspectral.solar import (SolarIrradianceSpectrum, TOTAL_IRRADIANCE_SPECTRUM_2000ASTM)
   >>> solar_irr = SolarIrradianceSpectrum(TOTAL_IRRADIANCE_SPECTRUM_2000ASTM, dlambda=0.0005, wavespace='wavenumber')
   >>> print("Solar Irrdiance (SEVIRI band VIS008) = {sflux:12.6f}".format(sflux=solar_irr.inband_solarflux(rsr['VIS0.8'])))
   Solar Irrdiance (SEVIRI band VIS008) = 63767.908405


Planck radiation
^^^^^^^^^^^^^^^^

Planck's law describes the electromagnetic radiation emitted by a black body in
thermal equilibrium at a definite temperature.

Thus for wavelength :math:`\lambda` the Planck radiation or Blackbody
radiation :math:`B({\lambda})` can be written as:

.. math::

   B_{\lambda}(T) = \frac{2hc^{2}}{{\lambda}^{5}} \frac{1} {e^{\frac{hc}{\lambda k_B T}} - 1}

and expressed as a function of wavenumber :math:`\nu`:

.. math::

   B_{\nu}(T) = 2hc^2{\nu}^3 \frac{1}{e^{\frac{h c \nu}{k_B T}} - 1}

In python it may look like this:

   >>> from pyspectral.blackbody import blackbody_wn
   >>> wavenumber = 90909.1
   >>> rad = blackbody_wn((wavenumber, ), [300., 301])
   >>> print("{0:7.6f} {1:7.6f}".format(rad[0], rad[1]))
   0.001158 0.001175

Which are the spectral radiances in SI units at wavenumber around :math:`909 cm^{-1}` at
temperatures 300 and 301 Kelvin. In units of :math:`mW/m^2 (cm^{-1})^{-1}\ sr^{-1}` this becomes:

   >>> print("{0:7.4f} {1:7.4f}".format((rad*1e+5)[0], (rad*1e+5)[1]))
   115.8354 117.5477

And using wavelength representation:

   >>> from pyspectral.blackbody import blackbody
   >>> wvl = 1./wavenumber
   >>> rad = blackbody(wvl, [300., 301])
   >>> print("{0:10.3f} {1:10.3f}".format(rad[0], rad[1]))
   9573177.494 9714687.157

Which are the spectral radiances in SI units around :math:`11 \mu m` at
temperatures 300 and 301 Kelvin. In units of :math:`mW/m^2\ m^{-1} sr^{-1}` this becomes:

   >>> print("{0:7.5f} {1:7.5f}".format((rad*1e-6)[0], (rad*1e-6)[1]))
   9.57318 9.71469


The inverse Planck function
^^^^^^^^^^^^^^^^^^^^^^^^^^^

Inverting the Planck function allows to derive the brightness temperature given
the spectral radiance. Expressed in wavenumber space this becomes:

.. math::

   T_B = T(B_{\nu}) = \frac{hc\nu}{k_B} log^{-1}\{\frac{2hc^2{\nu}^3}{B_{\nu}} + 1\}

With the spectral radiance given as a function of wavelength the equation looks like this:

.. math::

   T_B = T(B_{\lambda}) = \frac{hc}{\lambda k_B} log^{-1}\{\frac{2hc^2}{B_{\lambda} {\lambda}^5} + 1\}


In python it may look like this:

   >>> from pyspectral.blackbody import blackbody_wn_rad2temp
   >>> wavenumber = 90909.1
   >>> temp = blackbody_wn_rad2temp(wavenumber, [0.001158354, 0.001175477])
   >>> print([round(t, 8) for t in temp])
   [299.99998562, 301.00000518]

This approach only works for monochromatic or very narrow bands for which the 
spectral response function is assumed to be constant. In reality, typical imager
<<<<<<< HEAD
chanel are not that narrow and the spectral response function variies. Here it 
is not possible to de-convolve planck function and spectral response function
without knowing both, the spectral radiance and spectral response function in
high spectral resolution. While this information is usually available for 
the spectral response function, there is only one integrated radiance per channel. 
That makes the derivation of brightness temperature from radiance more complicated
=======
channels are not that narrow and the spectral response function is not contstant 
over the band. Here it 
is not possible to un-concatenate planck and spectral response function. That 
makes the derivation of brightness temperature from radiance more complicated
>>>>>>> 4cb572fa
and more time consuming - in preparation or in execution.
Depending on individual requirements, there is a bunch of feasible solutions:



Iterative Method
++++++++++++++++

A stepwise approach, which starts with a guess (most common temperature), calculate
the radiance that would correspond to that temperature and compare it with the measured 
radiance. If the difference lies above a certain threshold, adjust the temperature 
accordingly and start over again:


   (i)   set uncertainty parameter :math:`\Delta L`
   (ii)  set :math:`T_j = T_{first guess}`
   (iii) calculate :math:`B(T_j)`
   (iv)  if :math:`(B(T_j) - L_{measure}) > \Delta L` then adjust :math:`T_j` and go back to :math:`iii`
   (v)   :math:`T_j` matches the measurement within the defined uncertainty

Advantages
   * no pre-computations
   * accuracy easily adaptable to purpose
   * memory friendly
   * independent of band
   * independent of spectral response function

Disadvantages
   * slow, especially when applying to wide bands and high accuracy requirements
   * redundant calculations when applying to images with many pixels


Function Fit
++++++++++++

Another feasible approach is to fit a function :math:`\Phi` in a way that 
:math:`|T - \Phi(L_{measure})|` minimizes. This requires pre-calculations
of data pairs :math:`T` and :math:`L(T)`. Finally an adequate function :math:`\Phi`
(dependent on the shape of :math:`T(L(T))`) is assigned and used to calculate the 
brightnesss temperature for one channel.

Advantages
   * fast approach (especially in execution)
   * minor memory request (one function per channel)

Disadvantages
   * accuracy determined in the beginning of the process
   * complexity of :math:`\Phi` depends on :math:`T(L(T))`


Look-Up Table
+++++++++++++

If the number of possible pairs :math:`T` and :math:`L(T)` is limited (e.g. due to
limited bit size) or if the setting for a function fit is too complex or does not
fit into a processing environment, it is possible to just expand the number of
pre-calculated pairs to a look-up table. In an optimal case, the table cover every
possible value or is dense enough to allow for linear interpolation. 

Advantages
   * fast approach (but depends on table size)
   * (almost) independent of function

Disadvantages
   * accuracy dependent on value density (size of look-up table)
   * can become a memory issue






<|MERGE_RESOLUTION|>--- conflicted
+++ resolved
@@ -265,19 +265,12 @@
 
 This approach only works for monochromatic or very narrow bands for which the 
 spectral response function is assumed to be constant. In reality, typical imager
-<<<<<<< HEAD
-chanel are not that narrow and the spectral response function variies. Here it 
-is not possible to de-convolve planck function and spectral response function
+channel are not that narrow and the spectral response function is not constant over the band. Here it 
+is not possible to de-convolve the planck function and the spectral response function
 without knowing both, the spectral radiance and spectral response function in
 high spectral resolution. While this information is usually available for 
 the spectral response function, there is only one integrated radiance per channel. 
 That makes the derivation of brightness temperature from radiance more complicated
-=======
-channels are not that narrow and the spectral response function is not contstant 
-over the band. Here it 
-is not possible to un-concatenate planck and spectral response function. That 
-makes the derivation of brightness temperature from radiance more complicated
->>>>>>> 4cb572fa
 and more time consuming - in preparation or in execution.
 Depending on individual requirements, there is a bunch of feasible solutions:
 
